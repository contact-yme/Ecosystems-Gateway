{
  "name": "publishing-connector",
  "version": "0.3.0",
  "description": "",
  "author": "",
  "private": true,
  "license": "UNLICENSED",
  "scripts": {
    "build": "nest build",
    "format-check": "prettier . --check",
    "format": "prettier --write \"src/**/*.ts\" \"test/**/*.ts\"",
    "start": "nest start",
    "start:dev": "nest start --watch",
    "start:debug": "nest start --debug --watch",
    "start:prod": "node dist/main",
    "lint": "eslint \"{src,apps,libs,test}/**/*.ts\" --fix",
    "test": "jest",
    "test:watch": "jest --watch",
    "test:cov": "jest --coverage",
    "test:debug": "node --inspect-brk -r tsconfig-paths/register -r ts-node/register node_modules/.bin/jest --runInBand",
    "test:e2e": "jest --config ./test/jest-e2e.json"
  },
  "dependencies": {
    "@deltadao/nautilus": "^1.0.2",
    "@grpc/grpc-js": "^1.9.8",
    "@grpc/proto-loader": "^0.7.10",
    "@grpc/reflection": "^1.0.4",
    "@nestjs-modules/ioredis": "^2.0.2",
    "@nestjs/axios": "^3.0.0",
    "@nestjs/common": "^10.0.0",
    "@nestjs/config": "^3.1.1",
    "@nestjs/core": "^10.0.0",
    "@nestjs/microservices": "^10.2.6",
    "@nestjs/platform-express": "^10.0.0",
    "@nestjs/schedule": "^4.1.0",
    "@nestjs/swagger": "^7.1.12",
    "axios": "1.7.5",
    "axios-oauth-client": "^2.0.3",
<<<<<<< HEAD
    "ethers": "5.7.2",
    "ioredis": "^5.4.1",
=======
    "dprint-node": "^1.0.8",
    "ethers": "^5.7.2",
>>>>>>> 82ae1083
    "openid-client": "^5.5.0",
    "redis": "^4.6.15",
    "reflect-metadata": "0.1.14",
    "rxjs": "^7.8.1",
    "ts-proto": "^1.181.1",
    "ts-protoc-gen": "^0.15.0",
    "uuid": "10.0.0"
  },
  "devDependencies": {
    "@nestjs/cli": "^10.0.0",
    "@nestjs/schematics": "^10.0.0",
    "@nestjs/testing": "^10.0.0",
    "@types/express": "^4.17.17",
    "@types/jest": "^29.5.2",
    "@types/node": "22.1.0",
    "@types/supertest": "6.0.2",
    "@typescript-eslint/eslint-plugin": "8.0.1",
    "@typescript-eslint/parser": "8.0.1",
    "eslint": "9.8.0",
    "eslint-config-prettier": "^9.0.0",
    "eslint-plugin-prettier": "^5.0.0",
    "jest": "^29.5.0",
    "prettier": "^3.0.0",
    "source-map-support": "^0.5.21",
    "supertest": "7.0.0",
    "ts-jest": "^29.1.0",
    "ts-loader": "^9.4.3",
    "ts-node": "^10.9.1",
    "tsconfig-paths": "^4.2.0",
    "typescript": "^5.1.3"
  },
  "jest": {
    "moduleFileExtensions": [
      "js",
      "json",
      "ts"
    ],
    "rootDir": "src",
    "testRegex": ".*\\.spec\\.ts$",
    "transform": {
      "^.+\\.(t|j)s$": "ts-jest"
    },
    "collectCoverageFrom": [
      "**/*.(t|j)s"
    ],
    "coverageDirectory": "../coverage",
    "testEnvironment": "node"
  }
}<|MERGE_RESOLUTION|>--- conflicted
+++ resolved
@@ -36,13 +36,9 @@
     "@nestjs/swagger": "^7.1.12",
     "axios": "1.7.5",
     "axios-oauth-client": "^2.0.3",
-<<<<<<< HEAD
+    "dprint-node": "^1.0.8",
     "ethers": "5.7.2",
     "ioredis": "^5.4.1",
-=======
-    "dprint-node": "^1.0.8",
-    "ethers": "^5.7.2",
->>>>>>> 82ae1083
     "openid-client": "^5.5.0",
     "redis": "^4.6.15",
     "reflect-metadata": "0.1.14",
