--- conflicted
+++ resolved
@@ -1,6 +1,7 @@
 import { Controller, Logger } from '@nestjs/common';
 import { GrpcMethod, RpcException } from '@nestjs/microservices';
 import { PontusxService } from './pontusx/pontusx.service';
+import { XfscService } from './xfsc/xfsc.service';
 import { XfscService } from './xfsc/xfsc.service';
 import {
   CreateOfferingRequest,
@@ -10,6 +11,7 @@
   UpdateOfferingLifecycleRequest,
   UpdateOfferingLifecycleResponse,
 } from './generated/src/_proto/spp_v2';
+} from './generated/src/_proto/spp_v2';
 import { status as GrpcStatusCode } from '@grpc/grpc-js';
 import { LifecycleStates } from '@deltadao/nautilus';
 
@@ -17,6 +19,7 @@
 export class GrpcController {
   private readonly logger = new Logger(GrpcController.name);
 
+  constructor(private readonly pontusxService: PontusxService, private readonly xfscService: XfscService) {}
   constructor(private readonly pontusxService: PontusxService, private readonly xfscService: XfscService) {}
 
   @GrpcMethod('serviceofferingPublisher')
@@ -26,7 +29,6 @@
     this.logger.debug('grpc method CreateOffering called')
     this.logger.debug(data)
 
-<<<<<<< HEAD
     const results = [];
     for (const offering of data.offerings) {
       if (offering.pontusxOffering !== undefined) {
@@ -40,31 +42,6 @@
         
         const VP = JSON.parse(offering.xfscOffering.VP)
 
-=======
-    this.ensureDatasetOrThrow(data)
-
-    // Check the selected catalogue
-    for(const offering of data.offerings){
-      if(offering.pontusxOffering !== undefined) {
-        // PONTUS-X
-        const result = await this.pontusxService.publishComputeAsset(data);
-        if (result) {
-          return {
-            id: [result.ddo.id],
-            DebugInformation: undefined,
-          };
-        }
-
-        throw new RpcException({
-          code: GrpcStatusCode.INTERNAL,
-          message: 'Internal Error',
-        });
-      } else{
-        // XFSC
-
-        const VP = JSON.parse(offering.xfscOffering.VP)
-
->>>>>>> 5f85ed11
         this.xfscService.getToken()
         .then(token => {
           this.xfscService.publish(token, data=VP).then(result => {
@@ -80,7 +57,6 @@
         })
       }
     }
-<<<<<<< HEAD
 
     if (results.length) {
       return {
@@ -88,8 +64,6 @@
         DebugInformation: undefined,
       };
     }      
-=======
->>>>>>> 5f85ed11
   }
 
   @GrpcMethod('serviceofferingPublisher')
@@ -98,7 +72,6 @@
   ): Promise<UpdateOfferingResponse> {
     this.logger.debug('grpc method UpdateOffering called')
     this.logger.debug(data)
-<<<<<<< HEAD
 
     const ces_results: Array<string> = [];
     const results = [];
@@ -140,48 +113,11 @@
           message: 'Internal Error',
         })
   } 
-=======
-
-    for(const offering of data.offerings) {
-      if(offering.pontusxUpdateOffering !== undefined) {
-        // Pontus-X
-        const result = await this.pontusxService.updateOffering(data)
-
-        if (result) {
-          return {
-            id: undefined,
-            locations: result.ces,
-            DebugInformation: result,
-          }
-        }
-
-        throw new RpcException({
-          code: GrpcStatusCode.INTERNAL,
-          message: 'Internal Error',
-        })
-      } else {
-        // XFSC
-        const token = await this.xfscService.getToken()
-        const hash = offering.xfscUpdateOffering.hash
-        const VP = JSON.parse(offering.xfscUpdateOffering.VP)
-
-        const result = await this.xfscService.update(token, hash, VP)
-
-        return {
-          id: [result],
-          locations: undefined,
-          DebugInformation: undefined
-        }
-      }
-    }
-  }
->>>>>>> 5f85ed11
 
   @GrpcMethod('serviceofferingPublisher')
   async updateOfferingLifecycle(
     data: UpdateOfferingLifecycleRequest,
   ): Promise<UpdateOfferingLifecycleResponse> {
-<<<<<<< HEAD
     const results = [];
     const ids = [];
     for (const offering of data.offerings) {
@@ -207,58 +143,10 @@
         DebugInformation: { results },
       };
     }
-=======
-    for(const offering of data.offerings) {
-      if(offering.pontusxUpdateOfferingLifecycle !== undefined) {
-        // Pontus-X
-        const result = await this.pontusxService.setState(
-          offering.pontusxUpdateOfferingLifecycle.did,
-          offering.pontusxUpdateOfferingLifecycle.to as LifecycleStates,
-        );
-        if (result) {
-          return {
-            id: undefined,
-            DebugInformation: result,
-          }
-        }
->>>>>>> 5f85ed11
 
-        throw new RpcException({
-          code: GrpcStatusCode.INTERNAL,
-          message: 'Internal Error',
-        })
-      } else {
-        // XFSC
-        const paramToFunction = {
-          REVOKED_BY_PUBLISHER: this.xfscService.revoke,
-          DELETED: this.xfscService.delete
-        } 
-        const token = await this.xfscService.getToken()
-        const hash = offering.xfscUpdateOfferingLifecycle.hash
-        const state = offering.xfscUpdateOfferingLifecycle.to
-
-        const result = paramToFunction[state](token, hash)
-
-        return {
-          id: result,
-          DebugInformation: undefined
-        }
-      } 
-    }
+    throw new RpcException({
+      code: GrpcStatusCode.INTERNAL,
+      message: 'Internal Error',
+    });
   }
-<<<<<<< HEAD
-=======
-  
-
-  private ensureDatasetOrThrow(data: CreateOfferingRequest) {
-    for(const offering of data.offerings) {
-      if (offering.pontusxOffering.additionalInformation == undefined || offering.xfscOffering.VP == undefined) {
-        throw new RpcException({
-          code: GrpcStatusCode.UNIMPLEMENTED,
-          message: 'publishing of non dataset not implemented',
-        });
-      }
-    }
-  }
->>>>>>> 5f85ed11
 }