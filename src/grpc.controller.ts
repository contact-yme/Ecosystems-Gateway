import { Controller, Logger } from '@nestjs/common';
import { GrpcMethod, RpcException } from '@nestjs/microservices';
import { PontusxService } from './pontusx/pontusx.service';
import { XfscService } from './xfsc/xfsc.service';
import {
  CreateOfferingRequest,
  CreateOfferingResponse,
  UpdateOfferingRequest,
  UpdateOfferingResponse,
  UpdateOfferingLifecycleRequest,
  UpdateOfferingLifecycleResponse,
<<<<<<< HEAD
  GetOfferingRequest,
  GetOfferingResponse,
  GetComputeToDataResultResponse,
  CreateComputeToDataResultRequest,
=======
>>>>>>> 82ae1083
} from './generated/src/_proto/spp_v2';
import { status as GrpcStatusCode } from '@grpc/grpc-js';
import { LifecycleStates } from '@deltadao/nautilus';
import { XfscService } from './xfsc/xfsc.service';

@Controller('grpc')
export class GrpcController {
  private readonly logger = new Logger(GrpcController.name);

<<<<<<< HEAD
  constructor(private readonly pontusxService: PontusxService, private readonly xsfcService: XfscService) {}
=======
  constructor(private readonly pontusxService: PontusxService, private readonly xfscService: XfscService) {}
>>>>>>> 82ae1083

  @GrpcMethod('serviceofferingPublisher')
  async createOffering(
    data: CreateOfferingRequest,
  ): Promise<CreateOfferingResponse> {
    this.logger.debug('grpc method CreateOffering called')
    this.logger.debug(data)

    const results = [];
    for (const offering of data.offerings) {
      if (offering.pontusxOffering !== undefined) {
        const result = await this.pontusxService.publishAsset(
          offering.pontusxOffering,
        );
        if (result) {
          results.push(result.ddo.id);
        }
      } else {
<<<<<<< HEAD
        //xfscOffering because of oneof
        //missing
      }
    }

=======
        
        const VP = JSON.parse(offering.xfscOffering.VP)

        this.xfscService.getToken()
        .then(token => {
          this.xfscService.publish(token, data=VP).then(result => {
            return {
              id: [result]
            }
          })
        })
        .catch(error => {
          this.logger.error('Error occured when trying to get the Token needed for the XFSC catalogue: ', error)

          throw error
        })
      }
    }

>>>>>>> 82ae1083
    if (results.length) {
      return {
        id: results,
        DebugInformation: undefined,
      };
    }      
  }

  @GrpcMethod('serviceofferingPublisher')
  async updateOffering(
    data: UpdateOfferingRequest,
  ): Promise<UpdateOfferingResponse> {
    this.logger.debug('grpc method UpdateOffering called')
    this.logger.debug(data)

    const ces_results: Array<string> = [];
    const results = [];
    const ids = [];
    for (const offering of data.offerings) {
      if (offering.pontusxUpdateOffering !== undefined) {
        const result = await this.pontusxService.updateOffering(offering);
        if (result) {
          ces_results.push(result.ces);
          ids.push(result.pontus.ddo.id);
          results.push(result.pontus);
        }
      } else {
        // XFSC
        const token = await this.xfscService.getToken()
        const hash = offering.xfscUpdateOffering.hash
        const VP = JSON.parse(offering.xfscUpdateOffering.VP)

        const result = await this.xfscService.update(token, hash, VP)

<<<<<<< HEAD
    const ces_results: Array<string> = [];
    const results = [];
    const ids = [];
    for (const offering of data.offerings) {
      if (offering.pontusxUpdateOffering !== undefined) {
        const result = await this.pontusxService.updateOffering(offering);
        if (result) {
          ces_results.push(result.ces);
          ids.push(result.pontus.ddo.id);
          results.push(result.pontus);
        }
      } else {
        //xfscUpdateOffering because of oneof
        //missing
=======
        return {
          id: [result],
          locations: undefined,
          DebugInformation: undefined
        }
>>>>>>> 82ae1083
      }
    }

    if (ces_results.length || results.length) {
      return {
        id: results,
        locations: ces_results,
        DebugInformation: { results },
      };
    }

        throw new RpcException({
          code: GrpcStatusCode.INTERNAL,
          message: 'Internal Error',
        })
  } 

  @GrpcMethod('serviceofferingPublisher')
  async updateOfferingLifecycle(
    data: UpdateOfferingLifecycleRequest,
  ): Promise<UpdateOfferingLifecycleResponse> {
    const results = [];
    const ids = [];
    for (const offering of data.offerings) {
      if (offering.pontusxUpdateOfferingLifecycle !== undefined) {
        const result = await this.pontusxService.setState(
          offering.pontusxUpdateOfferingLifecycle.did,
          offering.pontusxUpdateOfferingLifecycle
            .to as unknown as LifecycleStates, // is there a better way?
        );
        if (result) {
          results.push(result);
          ids.push(offering.pontusxUpdateOfferingLifecycle.did);
        }
      } else {
        //xfscUpdateOffering because of oneof
        //missing
      }
    }

    if (results.length) {
      return {
        id: ids,
        DebugInformation: { results },
      };
    }

    throw new RpcException({
      code: GrpcStatusCode.INTERNAL,
      message: "Some Rpc error occured",
    });
  }
<<<<<<< HEAD

  @GrpcMethod('serviceofferingPublisher')
  async getComputeToDataResult(
    data: CreateComputeToDataResultRequest
  ): Promise<GetComputeToDataResultResponse> {
    return await this.pontusxService.getComputeToDataResult(data.jobId, data.computeToDataReturnType).then((res) => {
      if(res == null) {
        throw new RpcException({
          code: GrpcStatusCode.UNAVAILABLE,
          message: "Result is not available"
        })
      }

      return {
        data: data.jobId
      }
    }).catch((err) => {
      throw new RpcException({
        code: GrpcStatusCode.INTERNAL,
        message: err,
      });
    })
  }

  @GrpcMethod('serviceofferingPublisher')
  async getOffering(data: GetOfferingRequest): Promise<GetOfferingResponse> {
    this.logger.debug('grpc method GetOffering called');
  
    const result: string[] = [];
    try {
      await Promise.all(
        data.offerings.map(async (offering) => {
          if (offering.pontusxOffering) {
            const pontusxResult = await this.pontusxService.getOffering(offering.pontusxOffering.did);
            result.push(JSON.stringify(pontusxResult));
          }
  
          if (offering.xfscOffering) {
            const xfscResult = await this.xsfcService.getOffering(
              offering.xfscOffering.did,
              offering.xfscOffering.issuer,
              offering.xfscOffering.name,
            );
            result.push(xfscResult);
          }
        }),
      );

      return {
        offerings: result,
        DebugInformation: [],
      };
    } catch (error) {
      throw new RpcException({
        code: GrpcStatusCode.INTERNAL,
        message: 'Seems like an error occurred',
      });
    }
  }  
=======
>>>>>>> 82ae1083
}<|MERGE_RESOLUTION|>--- conflicted
+++ resolved
@@ -9,13 +9,10 @@
   UpdateOfferingResponse,
   UpdateOfferingLifecycleRequest,
   UpdateOfferingLifecycleResponse,
-<<<<<<< HEAD
   GetOfferingRequest,
   GetOfferingResponse,
   GetComputeToDataResultResponse,
   CreateComputeToDataResultRequest,
-=======
->>>>>>> 82ae1083
 } from './generated/src/_proto/spp_v2';
 import { status as GrpcStatusCode } from '@grpc/grpc-js';
 import { LifecycleStates } from '@deltadao/nautilus';
@@ -25,11 +22,7 @@
 export class GrpcController {
   private readonly logger = new Logger(GrpcController.name);
 
-<<<<<<< HEAD
-  constructor(private readonly pontusxService: PontusxService, private readonly xsfcService: XfscService) {}
-=======
   constructor(private readonly pontusxService: PontusxService, private readonly xfscService: XfscService) {}
->>>>>>> 82ae1083
 
   @GrpcMethod('serviceofferingPublisher')
   async createOffering(
@@ -48,13 +41,6 @@
           results.push(result.ddo.id);
         }
       } else {
-<<<<<<< HEAD
-        //xfscOffering because of oneof
-        //missing
-      }
-    }
-
-=======
         
         const VP = JSON.parse(offering.xfscOffering.VP)
 
@@ -74,7 +60,6 @@
       }
     }
 
->>>>>>> 82ae1083
     if (results.length) {
       return {
         id: results,
@@ -109,28 +94,11 @@
 
         const result = await this.xfscService.update(token, hash, VP)
 
-<<<<<<< HEAD
-    const ces_results: Array<string> = [];
-    const results = [];
-    const ids = [];
-    for (const offering of data.offerings) {
-      if (offering.pontusxUpdateOffering !== undefined) {
-        const result = await this.pontusxService.updateOffering(offering);
-        if (result) {
-          ces_results.push(result.ces);
-          ids.push(result.pontus.ddo.id);
-          results.push(result.pontus);
-        }
-      } else {
-        //xfscUpdateOffering because of oneof
-        //missing
-=======
         return {
           id: [result],
           locations: undefined,
           DebugInformation: undefined
         }
->>>>>>> 82ae1083
       }
     }
 
@@ -183,7 +151,6 @@
       message: "Some Rpc error occured",
     });
   }
-<<<<<<< HEAD
 
   @GrpcMethod('serviceofferingPublisher')
   async getComputeToDataResult(
@@ -243,6 +210,4 @@
       });
     }
   }  
-=======
->>>>>>> 82ae1083
 }