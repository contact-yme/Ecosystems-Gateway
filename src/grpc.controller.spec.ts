--- conflicted
+++ resolved
@@ -1,21 +1,9 @@
 import { Test, TestingModule } from '@nestjs/testing';
 import { GrpcController } from './grpc.controller';
 import { PontusxService } from './pontusx/pontusx.service';
-<<<<<<< HEAD
-import {
-  ComputeToDataResultType,
-  PontusxOffering,
-  Pricing_PricingType,
-} from './generated/src/_proto/spp_v2';
-import { CreateComputeToDataRequest, CreateComputeToDataResultRequest, GetComputeToDataResultResponse, GetOfferingRequest } from './generated/src/_proto/spp_v2';
+import { CreateComputeToDataRequest, CreateComputeToDataResultRequest, GetComputeToDataResultResponse, GetOfferingRequest, Pricing_PricingType, PontusxOffering, ComputeToDataResultType } from './generated/src/_proto/spp_v2';
 import { RpcException } from '@nestjs/microservices';
-=======
 import { XfscService } from './xfsc/xfsc.service';
-import {
-  PontusxOffering,
-  Pricing_PricingType,
-} from './generated/src/_proto/spp_v2';
->>>>>>> 82ae1083
 
 describe('Grpc Controller', () => {
   let controller: GrpcController;
@@ -47,32 +35,19 @@
       providers: [
         {
           provide: PontusxService,
-          useValue: {
-            publishComputeAsset: jest.fn(),
-            updateOffering: jest.fn(),
-            setState: jest.fn(),
-            requestComputeToData: jest.fn(),
-            getOffering: jest.fn(),
-            getComputeToDataResult: jest.fn()
-          },
+          useValue: mockPontusXService,
         },
         {
           provide: XfscService,
           useValue: mockXFSCService
         }
       ],
-<<<<<<< HEAD
-    }).compile();
+    }).compile()
 
     controller = module.get<GrpcController>(GrpcController);
     pontusxService = module.get<PontusxService>(PontusxService);
   });
-=======
-    }).compile()
->>>>>>> 82ae1083
 
-    controller = module.get<GrpcController>(GrpcController)
-  })
   it('should be defined', () => {
     expect(controller).toBeDefined();
   })
@@ -113,7 +88,6 @@
 
     expect(mockPontusXService.publishAsset.mock.calls).toHaveLength(1);
     expect(result.id[0]).toEqual('test-id');
-<<<<<<< HEAD
   });
 
   describe('runComputeToData', () => {
@@ -182,8 +156,4 @@
       expect(pontusxService.getComputeToDataResult).toHaveBeenCalledWith(mockData.jobId);
     });
   });
-});
-=======
-  })
-})
->>>>>>> 82ae1083
+});