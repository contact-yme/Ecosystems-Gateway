import axios, { AxiosResponse } from 'axios'
import { XfscService } from './xfsc.service'

jest.mock('axios')
<<<<<<< HEAD
import { CreateOfferingRequest, CreateOfferingResponse } from '../../src/generated/src/_proto/spp_v2'


jest.mock('axios')
=======
>>>>>>> 5f85ed11
describe('Xfsc service', () => {
    let xfscService = new XfscService()

    it('Token function should return a string', async () => {
        const mockResponse = {
            data: {
                access_token: 'mockToken'
            }
        }

        axios.request = jest
        .fn()
        .mockResolvedValue(mockResponse)

        const token = await xfscService.getToken()

        expect(mockResponse.data.access_token).toBe(token)
    })

    it('Publish function should return ID', async () => {
        const mockVP = {
            key: 'value'
        } as unknown as JSON

        const mockToken = 'mockToken'

        const response: AxiosResponse<JSON> = {
            data: { id: 'mockID' } as unknown as JSON,
            status: 200,
            statusText: 'OK',
            headers: {}, 
            config: {
                headers: undefined
            }
        }

        axios.request = jest
        .fn()
        .mockResolvedValue(response)

        const result = await xfscService.publish(mockToken, mockVP)
        expect(result).toBe('mockID')

        expect(axios.request).toHaveBeenCalledWith(expect.objectContaining({
            method: 'post',
            headers: expect.objectContaining({
                'Authorization': `Bearer ${mockToken}`
            }),
            data: mockVP
        }))

        expect(xfscService.publish).rejects.toThrow()
    })

    it('Delete function should return the Nothing and throw an error in case of a problem', async () => {
        const mockToken = 'mockToken'
        const mockHash = 'mockHash'

        axios.request = jest
        .fn()
        .mockResolvedValue(undefined)

        await xfscService.delete(mockToken, mockHash)

        expect(axios.request).toHaveBeenCalledWith(expect.objectContaining({
            method: 'delete',
            headers: expect.objectContaining({
                'Authorization': `Bearer ${mockToken}`
            })
        }))

        expect(xfscService.delete).rejects.toThrow()
    })

    it('Update Function should return the ID as well as throwing an error in case of a problem occuring', async () => {
        const mockVP = {
            key: 'value'
        } as unknown as JSON

        const mockToken = 'mockToken'

        const mockHash = 'mockHash'

        const response: AxiosResponse<JSON> = {
            data: { id: 'mockID' } as unknown as JSON,
            status: 200,
            statusText: 'OK',
            headers: {}, 
            config: {
                headers: undefined
            }
        }

        axios.request = jest
        .fn()
        .mockResolvedValue(response)

        const result = await xfscService.update(mockToken, mockHash, mockVP)
        
        expect(result).toBe('mockID')
        expect(xfscService.update).rejects.toThrow()
    })

    it('revoke Function should return ID and throw an error in case of a problem occuring', async () => {
        const mockToken = 'mockToken'

        const mockHash = 'mockHash'

        const response: AxiosResponse<JSON> = {
            data: { id: 'mockID' } as unknown as JSON,
            status: 200,
            statusText: 'OK',
            headers: {}, 
            config: {
                headers: undefined
            }
        }

        axios.request = jest
        .fn()
        .mockResolvedValue(response)

        const result = await xfscService.revoke(mockToken, mockHash)
        expect(result).toBe('mockID')
        expect(xfscService.revoke).rejects.toThrow()
    })
<<<<<<< HEAD

    it('Publish function should return ID', async () => {
        const mockVP = {
            key: 'value'
        } as unknown as JSON
        const mockToken = 'mockToken'

        const response: AxiosResponse<JSON> = {
            data: { id: 'mockID' } as unknown as JSON,
            status: 200,
            statusText: 'OK',
            headers: {}, 
            config: {
                headers: undefined
            }
        }

        axios.request = jest
        .fn()
        .mockResolvedValue(response)

        const result = await xfscService.publish(mockToken, mockVP)
        expect(result).toBe('mockID')

        expect(axios.request).toHaveBeenCalledWith(expect.objectContaining({
            method: 'post',
            headers: expect.objectContaining({
                'Authorization': `Bearer ${mockToken}`
            }),
            data: mockVP
        }))

        expect(xfscService.publish).rejects.toThrow()
    })

    it('Delete function should return the Nothing and throw an error in case of a problem', async () => {
        const mockToken = 'mockToken'
        const mockHash = 'mockHash'

        axios.request = jest
        .fn()
        .mockResolvedValue(undefined)

        await xfscService.delete(mockToken, mockHash)

        expect(axios.request).toHaveBeenCalledWith(expect.objectContaining({
            method: 'delete',
            headers: expect.objectContaining({
                'Authorization': `Bearer ${mockToken}`
            })
        }))

        expect(xfscService.delete).rejects.toThrow()
    })

    it('Update Function should return the ID as well as throwing an error in case of a problem occuring', async () => {
        const mockVP = {
            key: 'value'
        } as unknown as JSON

        const mockToken = 'mockToken'

        const mockHash = 'mockHash'

        const response: AxiosResponse<JSON> = {
            data: { id: 'mockID' } as unknown as JSON,
            status: 200,
            statusText: 'OK',
            headers: {}, 
            config: {
                headers: undefined
            }
        }

        axios.request = jest
        .fn()
        .mockResolvedValue(response)

        const result = await xfscService.update(mockToken, mockHash, mockVP)
        
        expect(result).toBe('mockID')
        expect(xfscService.update).rejects.toThrow()
    })

    it('revoke Function should return ID and throw an error in case of a problem occuring', async () => {
        const mockToken = 'mockToken'

        const mockHash = 'mockHash'

        const response: AxiosResponse<JSON> = {
            data: { id: 'mockID' } as unknown as JSON,
            status: 200,
            statusText: 'OK',
            headers: {}, 
            config: {
                headers: undefined
            }
        }

        axios.request = jest
        .fn()
        .mockResolvedValue(response)

        const result = await xfscService.revoke(mockToken, mockHash)
        expect(result).toBe('mockID')
        expect(xfscService.revoke).rejects.toThrow()
    })
=======
>>>>>>> 5f85ed11
}) 
<|MERGE_RESOLUTION|>--- conflicted
+++ resolved
@@ -1,248 +1,136 @@
-import axios, { AxiosResponse } from 'axios'
-import { XfscService } from './xfsc.service'
-
-jest.mock('axios')
-<<<<<<< HEAD
-import { CreateOfferingRequest, CreateOfferingResponse } from '../../src/generated/src/_proto/spp_v2'
-
-
-jest.mock('axios')
-=======
->>>>>>> 5f85ed11
-describe('Xfsc service', () => {
-    let xfscService = new XfscService()
-
-    it('Token function should return a string', async () => {
-        const mockResponse = {
-            data: {
-                access_token: 'mockToken'
-            }
-        }
-
-        axios.request = jest
-        .fn()
-        .mockResolvedValue(mockResponse)
-
-        const token = await xfscService.getToken()
-
-        expect(mockResponse.data.access_token).toBe(token)
-    })
-
-    it('Publish function should return ID', async () => {
-        const mockVP = {
-            key: 'value'
-        } as unknown as JSON
-
-        const mockToken = 'mockToken'
-
-        const response: AxiosResponse<JSON> = {
-            data: { id: 'mockID' } as unknown as JSON,
-            status: 200,
-            statusText: 'OK',
-            headers: {}, 
-            config: {
-                headers: undefined
-            }
-        }
-
-        axios.request = jest
-        .fn()
-        .mockResolvedValue(response)
-
-        const result = await xfscService.publish(mockToken, mockVP)
-        expect(result).toBe('mockID')
-
-        expect(axios.request).toHaveBeenCalledWith(expect.objectContaining({
-            method: 'post',
-            headers: expect.objectContaining({
-                'Authorization': `Bearer ${mockToken}`
-            }),
-            data: mockVP
-        }))
-
-        expect(xfscService.publish).rejects.toThrow()
-    })
-
-    it('Delete function should return the Nothing and throw an error in case of a problem', async () => {
-        const mockToken = 'mockToken'
-        const mockHash = 'mockHash'
-
-        axios.request = jest
-        .fn()
-        .mockResolvedValue(undefined)
-
-        await xfscService.delete(mockToken, mockHash)
-
-        expect(axios.request).toHaveBeenCalledWith(expect.objectContaining({
-            method: 'delete',
-            headers: expect.objectContaining({
-                'Authorization': `Bearer ${mockToken}`
-            })
-        }))
-
-        expect(xfscService.delete).rejects.toThrow()
-    })
-
-    it('Update Function should return the ID as well as throwing an error in case of a problem occuring', async () => {
-        const mockVP = {
-            key: 'value'
-        } as unknown as JSON
-
-        const mockToken = 'mockToken'
-
-        const mockHash = 'mockHash'
-
-        const response: AxiosResponse<JSON> = {
-            data: { id: 'mockID' } as unknown as JSON,
-            status: 200,
-            statusText: 'OK',
-            headers: {}, 
-            config: {
-                headers: undefined
-            }
-        }
-
-        axios.request = jest
-        .fn()
-        .mockResolvedValue(response)
-
-        const result = await xfscService.update(mockToken, mockHash, mockVP)
-        
-        expect(result).toBe('mockID')
-        expect(xfscService.update).rejects.toThrow()
-    })
-
-    it('revoke Function should return ID and throw an error in case of a problem occuring', async () => {
-        const mockToken = 'mockToken'
-
-        const mockHash = 'mockHash'
-
-        const response: AxiosResponse<JSON> = {
-            data: { id: 'mockID' } as unknown as JSON,
-            status: 200,
-            statusText: 'OK',
-            headers: {}, 
-            config: {
-                headers: undefined
-            }
-        }
-
-        axios.request = jest
-        .fn()
-        .mockResolvedValue(response)
-
-        const result = await xfscService.revoke(mockToken, mockHash)
-        expect(result).toBe('mockID')
-        expect(xfscService.revoke).rejects.toThrow()
-    })
-<<<<<<< HEAD
-
-    it('Publish function should return ID', async () => {
-        const mockVP = {
-            key: 'value'
-        } as unknown as JSON
-        const mockToken = 'mockToken'
-
-        const response: AxiosResponse<JSON> = {
-            data: { id: 'mockID' } as unknown as JSON,
-            status: 200,
-            statusText: 'OK',
-            headers: {}, 
-            config: {
-                headers: undefined
-            }
-        }
-
-        axios.request = jest
-        .fn()
-        .mockResolvedValue(response)
-
-        const result = await xfscService.publish(mockToken, mockVP)
-        expect(result).toBe('mockID')
-
-        expect(axios.request).toHaveBeenCalledWith(expect.objectContaining({
-            method: 'post',
-            headers: expect.objectContaining({
-                'Authorization': `Bearer ${mockToken}`
-            }),
-            data: mockVP
-        }))
-
-        expect(xfscService.publish).rejects.toThrow()
-    })
-
-    it('Delete function should return the Nothing and throw an error in case of a problem', async () => {
-        const mockToken = 'mockToken'
-        const mockHash = 'mockHash'
-
-        axios.request = jest
-        .fn()
-        .mockResolvedValue(undefined)
-
-        await xfscService.delete(mockToken, mockHash)
-
-        expect(axios.request).toHaveBeenCalledWith(expect.objectContaining({
-            method: 'delete',
-            headers: expect.objectContaining({
-                'Authorization': `Bearer ${mockToken}`
-            })
-        }))
-
-        expect(xfscService.delete).rejects.toThrow()
-    })
-
-    it('Update Function should return the ID as well as throwing an error in case of a problem occuring', async () => {
-        const mockVP = {
-            key: 'value'
-        } as unknown as JSON
-
-        const mockToken = 'mockToken'
-
-        const mockHash = 'mockHash'
-
-        const response: AxiosResponse<JSON> = {
-            data: { id: 'mockID' } as unknown as JSON,
-            status: 200,
-            statusText: 'OK',
-            headers: {}, 
-            config: {
-                headers: undefined
-            }
-        }
-
-        axios.request = jest
-        .fn()
-        .mockResolvedValue(response)
-
-        const result = await xfscService.update(mockToken, mockHash, mockVP)
-        
-        expect(result).toBe('mockID')
-        expect(xfscService.update).rejects.toThrow()
-    })
-
-    it('revoke Function should return ID and throw an error in case of a problem occuring', async () => {
-        const mockToken = 'mockToken'
-
-        const mockHash = 'mockHash'
-
-        const response: AxiosResponse<JSON> = {
-            data: { id: 'mockID' } as unknown as JSON,
-            status: 200,
-            statusText: 'OK',
-            headers: {}, 
-            config: {
-                headers: undefined
-            }
-        }
-
-        axios.request = jest
-        .fn()
-        .mockResolvedValue(response)
-
-        const result = await xfscService.revoke(mockToken, mockHash)
-        expect(result).toBe('mockID')
-        expect(xfscService.revoke).rejects.toThrow()
-    })
-=======
->>>>>>> 5f85ed11
-}) 
+import axios, { AxiosResponse } from 'axios'
+import { XfscService } from './xfsc.service'
+
+jest.mock('axios')
+import { CreateOfferingRequest, CreateOfferingResponse } from '../../src/generated/src/_proto/spp_v2'
+
+
+jest.mock('axios')
+describe('Xfsc service', () => {
+    let xfscService = new XfscService()
+
+    it('Token function should return a string', async () => {
+        const mockResponse = {
+            data: {
+                access_token: 'mockToken'
+            }
+        }
+
+        axios.request = jest
+        .fn()
+        .mockResolvedValue(mockResponse)
+
+        const token = await xfscService.getToken()
+
+        expect(mockResponse.data.access_token).toBe(token)
+    })
+
+    it('Publish function should return ID', async () => {
+        const mockVP = {
+            key: 'value'
+        } as unknown as JSON
+
+        const mockToken = 'mockToken'
+
+        const response: AxiosResponse<JSON> = {
+            data: { id: 'mockID' } as unknown as JSON,
+            status: 200,
+            statusText: 'OK',
+            headers: {}, 
+            config: {
+                headers: undefined
+            }
+        }
+
+        axios.request = jest
+        .fn()
+        .mockResolvedValue(response)
+
+        const result = await xfscService.publish(mockToken, mockVP)
+        expect(result).toBe('mockID')
+
+        expect(axios.request).toHaveBeenCalledWith(expect.objectContaining({
+            method: 'post',
+            headers: expect.objectContaining({
+                'Authorization': `Bearer ${mockToken}`
+            }),
+            data: mockVP
+        }))
+
+        expect(xfscService.publish).rejects.toThrow()
+    })
+
+    it('Delete function should return the Nothing and throw an error in case of a problem', async () => {
+        const mockToken = 'mockToken'
+        const mockHash = 'mockHash'
+
+        axios.request = jest
+        .fn()
+        .mockResolvedValue(undefined)
+
+        await xfscService.delete(mockToken, mockHash)
+
+        expect(axios.request).toHaveBeenCalledWith(expect.objectContaining({
+            method: 'delete',
+            headers: expect.objectContaining({
+                'Authorization': `Bearer ${mockToken}`
+            })
+        }))
+
+        expect(xfscService.delete).rejects.toThrow()
+    })
+
+    it('Update Function should return the ID as well as throwing an error in case of a problem occuring', async () => {
+        const mockVP = {
+            key: 'value'
+        } as unknown as JSON
+
+        const mockToken = 'mockToken'
+
+        const mockHash = 'mockHash'
+
+        const response: AxiosResponse<JSON> = {
+            data: { id: 'mockID' } as unknown as JSON,
+            status: 200,
+            statusText: 'OK',
+            headers: {}, 
+            config: {
+                headers: undefined
+            }
+        }
+
+        axios.request = jest
+        .fn()
+        .mockResolvedValue(response)
+
+        const result = await xfscService.update(mockToken, mockHash, mockVP)
+        
+        expect(result).toBe('mockID')
+        expect(xfscService.update).rejects.toThrow()
+    })
+
+    it('revoke Function should return ID and throw an error in case of a problem occuring', async () => {
+        const mockToken = 'mockToken'
+
+        const mockHash = 'mockHash'
+
+        const response: AxiosResponse<JSON> = {
+            data: { id: 'mockID' } as unknown as JSON,
+            status: 200,
+            statusText: 'OK',
+            headers: {}, 
+            config: {
+                headers: undefined
+            }
+        }
+
+        axios.request = jest
+        .fn()
+        .mockResolvedValue(response)
+
+        const result = await xfscService.revoke(mockToken, mockHash)
+        expect(result).toBe('mockID')
+        expect(xfscService.revoke).rejects.toThrow()
+    })
+
+})