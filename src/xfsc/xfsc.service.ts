import axios, { AxiosResponse } from 'axios'

import encodeBase64 from './base64'
import { XFSC_USERNAME, XFSC_PASSWORD, XFSC_CAT_HOST_SD_ENDPOINT, XFSC_CAT_TOKEN_ENDPOINT } from './config'


export class XfscService {
    
    private username: string
    private password: string
    private credentials: string
    private readonly xfscCatAddr: string
    private readonly xfscTokenEndpoint: string  
    
    constructor() {
        this.username = XFSC_USERNAME  // read .env vars here
        this.password = XFSC_PASSWORD  
        this.xfscCatAddr = XFSC_CAT_HOST_SD_ENDPOINT
        this.xfscTokenEndpoint = XFSC_CAT_TOKEN_ENDPOINT

        this.credentials = encodeBase64(this.username + ':' + this.password)
    }

    async publish(token: string, VP: JSON): Promise<string> {
        // returns ID
        let response: AxiosResponse<JSON>

        
        let config = {
            method: 'post',
            maxBodyLength: Infinity,
            url: this.xfscCatAddr,
            headers: { 
              'accept': 'application/json', 
              'Content-Type': 'application/json', 
              'Authorization': 'Bearer ' + token
            },
            data : VP
          }
        
          console.log('Publishing in XFSC CAT ...')
          try {
            response = await axios.request(config)
            console.log('Published successfully in XFSC CAT.')
            return response.data['id']
          } catch (error) {
            console.error('Error occurred while trying to Publish VP to XFSC Cat: ' + error)
            
            throw error
          }
    }

<<<<<<< HEAD
    revoke(token: string, data: CreateOfferingRequest, vcHash: string): Promise<JSON> {
        const axios = require('axios')
        let response: Promise<JSON>

        let config = { 
            method: 'post',
            maxBodyLength: Infinity,
            url: this.xfscCatAddr + '/self-descriptions/' + vcHash + '/revoke',
            headers: { 
              'accept': 'application/json', 
              'Content-Type': 'application/json', 
              'Authorization': 'Bearer ' + token
            },
            data : VP
          }
        
          console.log('Publishing in XFSC CAT ...')
          try {
            response = await axios.request(config)
            console.log('Published successfully in XFSC CAT.')
            return response.data['id']
          } catch (error) {
            console.error('Error occurred while trying to Publish VP to XFSC Cat: ' + error)
            
            throw error
          }
    }

=======
>>>>>>> 5f85ed11
    async update(token: string, hash: string, VP: JSON): Promise<string> {
        // returns ID
        this.delete(token, hash)

        const response: string = await this.publish(token, VP)  // Publish function already returns the SD's ID
        console.log('Published updated SD successfully.')
        console.log('Updating was successfull.')

        return response
    }

    async delete(token: string, hash: string): Promise<void> {
        // returns nothing, because there's no body in the Cat's response
        let config = {
            method: 'delete',
            maxBodyLength: Infinity,
            url: this.xfscCatAddr + hash,
            headers: { 
              'accept': 'application/json', 
              'Authorization': 'Bearer ' + token
            }
          }
          
          axios.request(config)
          .catch(error => {
            console.error(error)

            throw error
            })  
        console.log('Successfully deleted SD (${hash})')
    }

    async revoke(token: string, hash: string): Promise<string> {
        // returns ID

        let response: AxiosResponse<JSON>

        let config = {
            method: 'post',
            maxBodyLength: Infinity,
            url: this.xfscCatAddr + hash + '/revoke',
            headers: { 
              'accept': 'application/json',
              'Authorization': 'Bearer ' + token
            }
          }
          
          try {
            response = await axios.request(config)

            console.log('Successfully revoked SD (${hash}).')  
            
            return response.data['id']
          } catch(error) {
            console.log('Error ocuured while processing the request: ')

            throw error
          }
    }

    async getToken(): Promise<string> { 
        const axios = require('axios')
        const qs = require('qs')
        let data = qs.stringify({
        'grant_type': 'client_credentials' 
        })

        let config = {
        method: 'post',
        maxBodyLength: Infinity,
        url: this.xfscTokenEndpoint,
        headers: { 
            'Content-Type': 'application/x-www-form-urlencoded', 
            'Authorization': 'Basic ' + this.credentials
        },
        data : data
        }

        const response: Promise<JSON> = await axios.request(config)

        return response['data']['access_token']
    }
}
<|MERGE_RESOLUTION|>--- conflicted
+++ resolved
@@ -1,166 +1,191 @@
-import axios, { AxiosResponse } from 'axios'
-
-import encodeBase64 from './base64'
-import { XFSC_USERNAME, XFSC_PASSWORD, XFSC_CAT_HOST_SD_ENDPOINT, XFSC_CAT_TOKEN_ENDPOINT } from './config'
-
-
-export class XfscService {
-    
-    private username: string
-    private password: string
-    private credentials: string
-    private readonly xfscCatAddr: string
-    private readonly xfscTokenEndpoint: string  
-    
-    constructor() {
-        this.username = XFSC_USERNAME  // read .env vars here
-        this.password = XFSC_PASSWORD  
-        this.xfscCatAddr = XFSC_CAT_HOST_SD_ENDPOINT
-        this.xfscTokenEndpoint = XFSC_CAT_TOKEN_ENDPOINT
-
-        this.credentials = encodeBase64(this.username + ':' + this.password)
-    }
-
-    async publish(token: string, VP: JSON): Promise<string> {
-        // returns ID
-        let response: AxiosResponse<JSON>
-
-        
-        let config = {
-            method: 'post',
-            maxBodyLength: Infinity,
-            url: this.xfscCatAddr,
-            headers: { 
-              'accept': 'application/json', 
-              'Content-Type': 'application/json', 
-              'Authorization': 'Bearer ' + token
-            },
-            data : VP
-          }
-        
-          console.log('Publishing in XFSC CAT ...')
-          try {
-            response = await axios.request(config)
-            console.log('Published successfully in XFSC CAT.')
-            return response.data['id']
-          } catch (error) {
-            console.error('Error occurred while trying to Publish VP to XFSC Cat: ' + error)
-            
-            throw error
-          }
-    }
-
-<<<<<<< HEAD
-    revoke(token: string, data: CreateOfferingRequest, vcHash: string): Promise<JSON> {
-        const axios = require('axios')
-        let response: Promise<JSON>
-
-        let config = { 
-            method: 'post',
-            maxBodyLength: Infinity,
-            url: this.xfscCatAddr + '/self-descriptions/' + vcHash + '/revoke',
-            headers: { 
-              'accept': 'application/json', 
-              'Content-Type': 'application/json', 
-              'Authorization': 'Bearer ' + token
-            },
-            data : VP
-          }
-        
-          console.log('Publishing in XFSC CAT ...')
-          try {
-            response = await axios.request(config)
-            console.log('Published successfully in XFSC CAT.')
-            return response.data['id']
-          } catch (error) {
-            console.error('Error occurred while trying to Publish VP to XFSC Cat: ' + error)
-            
-            throw error
-          }
-    }
-
-=======
->>>>>>> 5f85ed11
-    async update(token: string, hash: string, VP: JSON): Promise<string> {
-        // returns ID
-        this.delete(token, hash)
-
-        const response: string = await this.publish(token, VP)  // Publish function already returns the SD's ID
-        console.log('Published updated SD successfully.')
-        console.log('Updating was successfull.')
-
-        return response
-    }
-
-    async delete(token: string, hash: string): Promise<void> {
-        // returns nothing, because there's no body in the Cat's response
-        let config = {
-            method: 'delete',
-            maxBodyLength: Infinity,
-            url: this.xfscCatAddr + hash,
-            headers: { 
-              'accept': 'application/json', 
-              'Authorization': 'Bearer ' + token
-            }
-          }
-          
-          axios.request(config)
-          .catch(error => {
-            console.error(error)
-
-            throw error
-            })  
-        console.log('Successfully deleted SD (${hash})')
-    }
-
-    async revoke(token: string, hash: string): Promise<string> {
-        // returns ID
-
-        let response: AxiosResponse<JSON>
-
-        let config = {
-            method: 'post',
-            maxBodyLength: Infinity,
-            url: this.xfscCatAddr + hash + '/revoke',
-            headers: { 
-              'accept': 'application/json',
-              'Authorization': 'Bearer ' + token
-            }
-          }
-          
-          try {
-            response = await axios.request(config)
-
-            console.log('Successfully revoked SD (${hash}).')  
-            
-            return response.data['id']
-          } catch(error) {
-            console.log('Error ocuured while processing the request: ')
-
-            throw error
-          }
-    }
-
-    async getToken(): Promise<string> { 
-        const axios = require('axios')
-        const qs = require('qs')
-        let data = qs.stringify({
-        'grant_type': 'client_credentials' 
-        })
-
-        let config = {
-        method: 'post',
-        maxBodyLength: Infinity,
-        url: this.xfscTokenEndpoint,
-        headers: { 
-            'Content-Type': 'application/x-www-form-urlencoded', 
-            'Authorization': 'Basic ' + this.credentials
-        },
-        data : data
-        }
-
-        const response: Promise<JSON> = await axios.request(config)
-
-        return response['data']['access_token']
-    }
-}
+import axios, { AxiosResponse } from 'axios'
+
+import encodeBase64 from './base64'
+import { XFSC_USERNAME, XFSC_PASSWORD, XFSC_CAT_HOST_SD_ENDPOINT, XFSC_CAT_TOKEN_ENDPOINT } from './config'
+
+
+import axios, { AxiosResponse } from 'axios'
+
+import encodeBase64 from './base64'
+import { XFSC_USERNAME, XFSC_PASSWORD, XFSC_CAT_HOST_SD_ENDPOINT, XFSC_CAT_TOKEN_ENDPOINT } from './config'
+
+
+export class XfscService {
+    
+    private username: string
+    private password: string
+    private credentials: string
+    private readonly xfscCatAddr: string
+    private readonly xfscTokenEndpoint: string  
+    
+    constructor() {
+        this.username = XFSC_USERNAME  // read .env vars here
+        this.password = XFSC_PASSWORD  
+        this.xfscCatAddr = XFSC_CAT_HOST_SD_ENDPOINT
+        this.xfscTokenEndpoint = XFSC_CAT_TOKEN_ENDPOINT
+
+        this.credentials = encodeBase64(this.username + ':' + this.password)
+    }
+
+    async publish(token: string, VP: JSON): Promise<string> {
+        // returns ID
+        let response: AxiosResponse<JSON>
+
+        
+        let config = {
+            method: 'post',
+            maxBodyLength: Infinity,
+            url: this.xfscCatAddr,
+            headers: { 
+              'accept': 'application/json', 
+              'Content-Type': 'application/json', 
+              'Authorization': 'Bearer ' + token
+            },
+            data : VP
+          }
+        
+          console.log('Publishing in XFSC CAT ...')
+          try {
+            response = await axios.request(config)
+            console.log('Published successfully in XFSC CAT.')
+            return response.data['id']
+          } catch (error) {
+            console.error('Error occurred while trying to Publish VP to XFSC Cat: ' + error)
+            
+            throw error
+          }
+    }
+
+    revoke(token: string, data: CreateOfferingRequest, vcHash: string): Promise<JSON> {
+        const axios = require('axios')
+        let response: Promise<JSON>
+
+        let config = { 
+            method: 'post',
+            maxBodyLength: Infinity,
+            url: this.xfscCatAddr + '/self-descriptions/' + vcHash + '/revoke',
+            headers: { 
+              'accept': 'application/json', 
+              'Content-Type': 'application/json', 
+              'Authorization': 'Bearer ' + token
+            },
+            data : VP
+          }
+        
+          console.log('Publishing in XFSC CAT ...')
+          try {
+            response = await axios.request(config)
+            console.log('Published successfully in XFSC CAT.')
+            return response.data['id']
+          } catch (error) {
+            console.error('Error occurred while trying to Publish VP to XFSC Cat: ' + error)
+            
+            throw error
+          }
+    }
+
+    async update(token: string, hash: string, VP: JSON): Promise<string> {
+        // returns ID
+        this.delete(token, hash)
+
+        const response: string = await this.publish(token, VP)  // Publish function already returns the SD's ID
+        console.log('Published updated SD successfully.')
+        console.log('Updating was successfull.')
+
+        return response
+    }
+
+    async delete(token: string, hash: string): Promise<void> {
+        // returns nothing, because there's no body in the Cat's response
+        let config = {
+            method: 'delete',
+            maxBodyLength: Infinity,
+            url: this.xfscCatAddr + hash,
+            headers: { 
+              'accept': 'application/json', 
+              'Authorization': 'Bearer ' + token
+            }
+          }
+          
+          axios.request(config)
+          .catch(error => {
+            console.error(error)
+
+            throw error
+            })  
+        console.log('Successfully deleted SD (${hash})')
+    }
+
+    async revoke(token: string, hash: string): Promise<string> {
+        // returns ID
+
+        let response: AxiosResponse<JSON>
+
+        let config = {
+            method: 'post',
+            maxBodyLength: Infinity,
+            url: this.xfscCatAddr + hash + '/revoke',
+            headers: { 
+              'accept': 'application/json',
+              'Authorization': 'Bearer ' + token
+            }
+          }
+          
+          try {
+            response = await axios.request(config)
+
+            console.log('Successfully revoked SD (${hash}).')  
+            
+            return response.data['id']
+          } catch(error) {
+            console.log('Error ocuured while processing the request: ')
+
+            throw error
+          }
+    }
+
+    async getToken(): Promise<string> { 
+        const axios = require('axios')
+        const qs = require('qs')
+        let data = qs.stringify({
+        'grant_type': 'client_credentials' 
+        })
+
+        let config = {
+        method: 'post',
+        maxBodyLength: Infinity,
+        url: this.xfscTokenEndpoint,
+        headers: { 
+            'Content-Type': 'application/x-www-form-urlencoded', 
+            'Authorization': 'Basic ' + this.credentials
+        },
+        data : data
+        }
+
+        const response: Promise<JSON> = await axios.request(config)
+
+        return response['data']['access_token']
+    }
+    async getToken(): Promise<string> { 
+        const axios = require('axios')
+        const qs = require('qs')
+        let data = qs.stringify({
+        'grant_type': 'client_credentials' 
+        })
+
+        let config = {
+        method: 'post',
+        maxBodyLength: Infinity,
+        url: this.xfscTokenEndpoint,
+        headers: { 
+            'Content-Type': 'application/x-www-form-urlencoded', 
+            'Authorization': 'Basic ' + this.credentials
+        },
+        data : data
+        }
+
+        const response: Promise<JSON> = await axios.request(config)
+
+        return response['data']['access_token']
+    }
+}